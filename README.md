--- conflicted
+++ resolved
@@ -50,14 +50,7 @@
 
 ### TODO
 
-<<<<<<< HEAD
-    [ ] Remove test tool support and make it configurable via command line.
-    [ ] Extend the test utilities to other languages
-    [ ] Check other pythonic dependencies (django, py.test). Won't be possible
-        for non-python test-programs, though
-=======
     [ ] Make ``Watcher`` class usable from python.
->>>>>>> 1c9a6a72
 
 ### Done
 
